// Copyright (c) Microsoft Corporation. All rights reserved.
// Licensed under the MIT License.

#include "gtest/gtest.h"
#include "test/providers/provider_test_utils.h"

namespace onnxruntime {
namespace test {

template <typename T>
void RunSliceTest(const std::vector<int64_t>& input_dims,
                  const std::vector<T>& input_vals,
                  const std::vector<int64_t>& starts,
                  const std::vector<int64_t>& ends,
                  const std::vector<int64_t>& axes,
                  const std::vector<int64_t>& steps,
                  const std::vector<int64_t>& output_dims,
                  const std::vector<T>& output_vals,
	              bool v10_only = false) {
  // V1-9
  if (!v10_only)
  {
	  OpTester testv9("Slice", 9);
	  testv9.AddAttribute("starts", starts);
	  testv9.AddAttribute("ends", ends);
	  if (axes.size() != 0)
		testv9.AddAttribute("axes", axes);
	  testv9.AddInput<T>("data", input_dims, input_vals);
	  testv9.AddOutput<T>("output", output_dims, output_vals);
<<<<<<< HEAD
	  testv9.Run(OpTester::ExpectResult::kExpectSuccess, "", {kTensorrtExecutionProvider});
=======
	  testv9.Run();
>>>>>>> 2c0b8e96
  }

  // V10
  OpTester testv10("Slice", 10);
  testv10.AddInput<T>("data", input_dims, input_vals);
  testv10.AddInput<int64_t>("starts", {static_cast<int64_t>(starts.size())}, starts);
  testv10.AddInput<int64_t>("ends", {static_cast<int64_t>(ends.size())}, ends);
  if (axes.size() != 0)
    testv10.AddInput<int64_t>("axes", {static_cast<int64_t>(axes.size())}, axes);
  if (steps.size() != 0)
    testv10.AddInput<int64_t>("steps", {static_cast<int64_t>(steps.size())}, steps);
  testv10.AddOutput<T>("output", output_dims, output_vals);
<<<<<<< HEAD
  testv10.Run(OpTester::ExpectResult::kExpectSuccess, "", {kTensorrtExecutionProvider});
=======
  testv10.Run();
>>>>>>> 2c0b8e96
}

// Slice V1-9 & Slice V10 can both run the following tests
TEST(SliceTest, Slice1D_InvalidStartEndRange) {
  RunSliceTest<float>({6},
                      {0.0f, 1.0f, 2.0f, 3.0f, 4.0f, 5.0f},
                      {3},
                      {2},
                      {0},
                      {},
                      {0},
                      {});
}

TEST(SliceTest, Slice1D_ValidStartEndRange_NoOutput) {
  RunSliceTest<float>({6},
                      {0.0f, 1.0f, 2.0f, 3.0f, 4.0f, 5.0f},
                      {2},
                      {2},
                      {0},
                      {},
                      {0},
                      {});
}

TEST(SliceTest, Slice1D_Regular) {
  RunSliceTest<float>
	          ({6},
               {0.0f, 1.0f, 2.0f, 3.0f, 4.0f, 5.0f},
               {2},
               {4},
               {0},
               {},
               {2},
               {2.0f, 3.0f});
}

TEST(SliceTest, Slice1D_Perf) {
  std::vector<float> input(1000, 2.0f);
  std::vector<float> output(500, 2.0f);
  RunSliceTest<float>({1000},
               input,
               {2},
               {502},
               {0},
               {},
               {500},
               output);
}

TEST(SliceTest, Slice1D_EndOutOfBounds) {
  RunSliceTest<float>({6},
                      {1.0f, 2.0f, 3.0f, 4.0f, 5.0f, 6.0f},
                      {0},
                      {10},
                      {},
                      {},
                      {6},
                      {1.0f, 2.0f, 3.0f, 4.0f, 5.0f, 6.0f});
}

TEST(SliceTest, Slice1D_StartAndEndOutOfBounds) {
  RunSliceTest<float>({6},
                      {1.0f, 2.0f, 3.0f, 4.0f, 5.0f, 6.0f},
                      {1000},
                      {1001},
                      {},
                      {},
                      {0},
                      {});
}

TEST(SliceTest, Slice2D_StartAndEndOutOfBounds) {
  RunSliceTest<float>({2, 3},
               {1.0f, 2.0f, 3.0f, 4.0f, 5.0f, 6.0f},
               {0, 1000},
               {10, 1000},
               {0, 1},
               {},
               {2, 0},
               {});
}

TEST(SliceTest, Slice2D_OneAxis) {
  RunSliceTest<float>({6, 4},
               {00.0f, 01.0f, 02.0f, 03.0f,
                10.0f, 11.0f, 12.0f, 13.0f,
                20.0f, 21.0f, 22.0f, 23.0f,
                30.0f, 31.0f, 32.0f, 33.0f,
                40.0f, 41.0f, 42.0f, 43.0f,
                50.0f, 51.0f, 52.0f, 53.0f},
               {1},
               {3},
               {0},
               {},
               {2, 4},
               {10.0f, 11.0f, 12.0f, 13.0f,
                20.0f, 21.0f, 22.0f, 23.0f});
}

TEST(SliceTest, Slice2D_TwoAxes) {
  RunSliceTest<float>({6, 4},
               {00.0f, 01.0f, 02.0f, 03.0f,
                10.0f, 11.0f, 12.0f, 13.0f,
                20.0f, 21.0f, 22.0f, 23.0f,
                30.0f, 31.0f, 32.0f, 33.0f,
                40.0f, 41.0f, 42.0f, 43.0f,
                50.0f, 51.0f, 52.0f, 53.0f},
               {2, 3},
               {1000 ,-1},
               {1, 0},
               {},
               {2, 2},
               {32.0f, 33.0f,
                42.0f, 43.0f});
}

TEST(SliceTest, Slice2D_TwoAxesEque) {
  RunSliceTest<float>({6, 4},
               {00.0f, 01.0f, 02.0f, 03.0f,
                10.0f, 11.0f, 12.0f, 13.0f,
                20.0f, 21.0f, 22.0f, 23.0f,
                30.0f, 31.0f, 32.0f, 33.0f,
                40.0f, 41.0f, 42.0f, 43.0f,
                50.0f, 51.0f, 52.0f, 53.0f},
               {2, 3},
               {1000, 3},
               {1, 0},
               {},
               {0, 2},
               {});
}

TEST(SliceTest, Slice3D) {
  RunSliceTest<float>({3, 3, 3},
               {111.0f, 112.0f, 113.0f,
                121.0f, 122.0f, 123.0f,
                131.0f, 132.0f, 133.0f,

                211.0f, 212.0f, 213.0f,
                221.0f, 222.0f, 223.0f,
                231.0f, 232.0f, 233.0f,

                311.0f, 312.0f, 313.0f,
                321.0f, 322.0f, 323.0f,
                331.0f, 332.0f, 333.0f},
               {0, 1, 1},
               {1000, 1000, 1000},
               {},
               {},
               {3, 2, 2},
               {122.0f, 123.0f,
                132.0f, 133.0f,

                222.0f, 223.0f,
                232.0f, 233.0f,

                322.0f, 323.0f,
                332.0f, 333.0f});
}

TEST(SliceTest, Slice1D_Int) {
  RunSliceTest<int32_t>({6},
               {0L, 1L, 2L, 3L, 4L, 5L},
               {2},
               {4},
               {0},
               {},
               {2},
               {2L, 3L});
}

TEST(SliceTest, Slice1D_String) {
  RunSliceTest<std::string>({6},
               {"0", "1", "2", "3", "4", "5"},
               {2},
               {4},
               {0},
               {},
               {2},
               {"2", "3"});
}

// Only Slice V10 can run the following tests
TEST(SliceTest, Slice1D_WithPositiveSteps) {
  RunSliceTest<float>({6},
                      {0.0f, 1.0f, 2.0f, 3.0f, 4.0f, 5.0f},
                      {0},
                      {6},
                      {0},
                      {2},
                      {3},
                      {0.0f, 2.0f, 4.0f},
	                  true);
}

// In numpy:
// x = np.array([1, 2, 3, 4])
// y = x[-1:-4:-1]
TEST(SliceTest, Slice1D_WithNegativeSteps_Regular) {
  RunSliceTest<float>({4},
                      {1.0f, 2.0f, 3.0f, 4.0f},
                      {-1},
                      {-4},
                      {0},
                      {-1},
                      {3},
                      {4.0f, 3.0f, 2.0f},
                      true);
}

TEST(SliceTest, Slice1D_WithNegativeSteps_EndOutOfBounds_1) {
  RunSliceTest<float>({6},
                      {0.0f, 1.0f, 2.0f, 3.0f, 4.0f, 5.0f},
                      {0},
                      {6},
                      {0},
                      {-1},
                      {0},
                      {},
                      true);
}

TEST(SliceTest, Slice1D_WithNegativeSteps_EndOutOfBounds_2) {
  RunSliceTest<float>({6},
                      {0.0f, 1.0f, 2.0f, 3.0f, 4.0f, 5.0f},
                      {0},
                      {-10},
                      {0},
                      {-1},
                      {1},
                      {0.0f},
                      true);
}

TEST(SliceTest, Slice1D_WithNegativeSteps_ValidStartEndRange) {
  RunSliceTest<float>({6},
                      {0.0f, 1.0f, 2.0f, 3.0f, 4.0f, 5.0f},
                      {5},
                      {0},
                      {0},
                      {-1},
                      {5},
                      {5.0f, 4.0f, 3.0f, 2.0f, 1.0f},
                      true);
}


TEST(SliceTest, Slice1D_WithNegativeSteps_StartOutOfBounds) {
  RunSliceTest<float>({6},
                      {0.0f, 1.0f, 2.0f, 3.0f, 4.0f, 5.0f},
                      {7},
                      {0},
                      {0},
                      {-3},
                      {2},
                      {5.0f, 2.0f},
                      true);
}

TEST(SliceTest, Slice2D_WithPositiveSteps_1) {
  RunSliceTest<float>({2, 4},
                      {1.0f, 2.0f, 3.0f, 4.0f, 5.0f, 6.0f, 7.0f, 8.0f},
                      {1, 0},
                      {2, 3},
                      {0, 1},
                      {1, 2},
                      {1, 2},
                      {5.0f, 7.0f},
	                  true);
}

TEST(SliceTest, Slice2D_WithPositiveSteps_2) {
  RunSliceTest<float>({2, 4},
                      {1.0f, 2.0f, 3.0f, 4.0f, 5.0f, 6.0f, 7.0f, 8.0f},
                      {0, 1},
                      {-1, 1000},
                      {}, // default axes
                      {}, // default steps
                      {1, 3},
                      {2.0f, 3.0f, 4.0f},
	                  true);
}

TEST(SliceTest, Slice2D_WithNegativeSteps_1) {
  RunSliceTest<float>({2, 4},
                      {1.0f, 2.0f, 3.0f, 4.0f, 5.0f, 6.0f, 7.0f, 8.0f},
                      {1, 0},
                      {2, 3},
                      {0, 1},
                      {-1, -2},
                      {0, 0},
                      {},
                      true);
}

TEST(SliceTest, Slice2D_WithNegativeSteps_2) {
  RunSliceTest<float>({2, 4},
                      {1.0f, 2.0f, 3.0f, 4.0f, 5.0f, 6.0f, 7.0f, 8.0f},
                      {1, 3},
                      {0, 1},
                      {0, 1},
                      {-1, -2},
                      {1, 1},
                      {8.0f},
                      true);
}

TEST(SliceTest, Slice3D_WithPositiveSteps_AllAxes) {
  RunSliceTest<int32_t>({3, 3, 3},
                      {27, 20,  2,
	                   4, 26, 11,
                       26,  5, 17,

	                   0, 21,  6,
                       22, 13, 29,
                       19, 17, 27,

                       4, 20, 12,
                       3,  9, 24,
                       17,  6, 24},
                      {0, 1, 1},
                      {1000, 1000, 1000},
                      {0, 1, 2},
                      {2, 2, 2},
                      {2, 1, 1},
                      {26, 9},
	                  true);
<<<<<<< HEAD
}

TEST(SliceTest, Slice3D_WithPositiveAndNegativeSteps_SubsetOfAxes_1) {
=======
} 

TEST(SliceTest, Slice3D_WithPositiveAndNegativeSteps_SubsetOfAxes_1) {
  RunSliceTest<int32_t>({3, 3, 3},
                        {27, 20, 2,
                         4, 26, 11,
                         26, 5, 17,

                         0, 21, 6,
                         22, 13, 29,
                         19, 17, 27,

                         4, 20, 12,
                         3, 9, 24,
                         17, 6, 24},
                        {1, 4},
                        {1000, 1},
                        {1, 2},
                        {3, -2},
                        {3, 1, 1},
                        {11, 29, 24},
                        true);
}

TEST(SliceTest, Slice3D_WithPositiveAndNegativeSteps_SubsetOfAxes_2) {
>>>>>>> 2c0b8e96
  RunSliceTest<int32_t>({3, 3, 3},
                        {27, 20, 2,
                         4, 26, 11,
                         26, 5, 17,

                         0, 21, 6,
                         22, 13, 29,
                         19, 17, 27,

                         4, 20, 12,
                         3, 9, 24,
                         17, 6, 24},
                        {1, 4},
<<<<<<< HEAD
                        {1000, 1},
                        {1, 2},
                        {3, -2},
                        {3, 1, 1},
                        {11, 29, 24},
                        true);
}

TEST(SliceTest, Slice3D_WithPositiveAndNegativeSteps_SubsetOfAxes_2) {
  RunSliceTest<int32_t>({3, 3, 3},
                        {27, 20, 2,
                         4, 26, 11,
                         26, 5, 17,

                         0, 21, 6,
                         22, 13, 29,
                         19, 17, 27,

                         4, 20, 12,
                         3, 9, 24,
                         17, 6, 24},
                        {1, 4},
                        {1000, 2},
                        {1, 2},
                        {3, -2},
                        {3, 1, 0},
                        {},
	                    true);
}

// Slice for Reversing
// With numeric_limit_max, it means slice to the end of a dimension
// (whichever direction we are stepping)
=======
                        {1000, 2},
                        {1, 2},
                        {3, -2},
                        {3, 1, 0},
                        {},
	                    true);
}

// Slice for Reversing
// With numeric_limit_max, it means slice to the end of a dimension 
// (whichever direction we are stepping) 
>>>>>>> 2c0b8e96
TEST(SliceTest, Slice1D_ReverseAllAxes_1) {
  RunSliceTest<float>({4},
                      {1.0f, 2.0f, 3.0f, 4.0f},
                      {-1},
                      {std::numeric_limits<int32_t>::max()},
                      {0},
                      {-1},
                      {4},
                      {4.0f, 3.0f, 2.0f, 1.0f},
                      true);
}

// With numeric_limit_min, the end value should be clamped to -1
TEST(SliceTest, Slice1D_ReverseAllAxes_2) {
  RunSliceTest<float>({4},
                      {1.0f, 2.0f, 3.0f, 4.0f},
                      {-1},
                      {std::numeric_limits<int32_t>::min()},
                      {0},
                      {-1},
                      {4},
                      {4.0f, 3.0f, 2.0f, 1.0f},
                      true);
}

// giving an end value < -{dim_value} should also clamp it to -1
TEST(SliceTest, Slice1D_ReverseAllAxes_3) {
  RunSliceTest<float>({4},
                      {1.0f, 2.0f, 3.0f, 4.0f},
                      {-1},
                      {-5},
                      {0},
                      {-1},
                      {4},
                      {4.0f, 3.0f, 2.0f, 1.0f},
                      true);
}

TEST(SliceTest, Slice2D_ReverseAllAxes) {
  RunSliceTest<float>({2, 2},
                      {1.0f, 2.0f, 3.0f, 4.0f},
                      {-1, -1},
                      {std::numeric_limits<int64_t>::max(), std::numeric_limits<int64_t>::max()},
                      {0, 1},
                      {-1, -1},
                      {2, 2},
                      {4.0f, 3.0f, 2.0f, 1.0f},
                      true);
}


TEST(SliceTest, Slice2D_ReverseSubsetOfAxes_1) {
  RunSliceTest<float>({2, 2},
                      {1.0f, 2.0f, 3.0f, 4.0f},
                      {-1},
                      {std::numeric_limits<int64_t>::max()},
                      {1}, // axis = 1 only
                      {-1},
                      {2, 2},
                      {2.0f, 1.0f, 4.0f, 3.0f},
                      true);
}


TEST(SliceTest, Slice2D_ReverseSubsetOfAxes_2) {
  RunSliceTest<float>({2, 2},
                      {1.0f, 2.0f, 3.0f, 4.0f},
                      {-1},
                      {std::numeric_limits<int64_t>::max()}, // end of dimension
                      {0},  // axis = 0 only
                      {-1},
                      {2, 2},
                      {3.0f, 4.0f, 1.0f, 2.0f},
                      true);
}

// Slice for implicit copy
TEST(SliceTest, Slice2D_ImplicitCopyBySlicingADimensionFully) {
  RunSliceTest<float>({2, 2},
                      {1.0f, 2.0f, 3.0f, 4.0f},
                      {0},
                      {std::numeric_limits<int64_t>::max()}, // end of dimension
                      {1},  // axis = 1 only
                      {1},
                      {2, 2},
                      {1.0f, 2.0, 3.0f, 4.0f},
                      true);
}

}  // namespace test
<<<<<<< HEAD
} // namespace onnxruntime
=======
}  // namespace onnxruntime
>>>>>>> 2c0b8e96
<|MERGE_RESOLUTION|>--- conflicted
+++ resolved
@@ -27,11 +27,7 @@
 		testv9.AddAttribute("axes", axes);
 	  testv9.AddInput<T>("data", input_dims, input_vals);
 	  testv9.AddOutput<T>("output", output_dims, output_vals);
-<<<<<<< HEAD
 	  testv9.Run(OpTester::ExpectResult::kExpectSuccess, "", {kTensorrtExecutionProvider});
-=======
-	  testv9.Run();
->>>>>>> 2c0b8e96
   }
 
   // V10
@@ -44,11 +40,7 @@
   if (steps.size() != 0)
     testv10.AddInput<int64_t>("steps", {static_cast<int64_t>(steps.size())}, steps);
   testv10.AddOutput<T>("output", output_dims, output_vals);
-<<<<<<< HEAD
   testv10.Run(OpTester::ExpectResult::kExpectSuccess, "", {kTensorrtExecutionProvider});
-=======
-  testv10.Run();
->>>>>>> 2c0b8e96
 }
 
 // Slice V1-9 & Slice V10 can both run the following tests
@@ -377,12 +369,7 @@
                       {2, 1, 1},
                       {26, 9},
 	                  true);
-<<<<<<< HEAD
-}
-
-TEST(SliceTest, Slice3D_WithPositiveAndNegativeSteps_SubsetOfAxes_1) {
-=======
-} 
+}
 
 TEST(SliceTest, Slice3D_WithPositiveAndNegativeSteps_SubsetOfAxes_1) {
   RunSliceTest<int32_t>({3, 3, 3},
@@ -407,30 +394,6 @@
 }
 
 TEST(SliceTest, Slice3D_WithPositiveAndNegativeSteps_SubsetOfAxes_2) {
->>>>>>> 2c0b8e96
-  RunSliceTest<int32_t>({3, 3, 3},
-                        {27, 20, 2,
-                         4, 26, 11,
-                         26, 5, 17,
-
-                         0, 21, 6,
-                         22, 13, 29,
-                         19, 17, 27,
-
-                         4, 20, 12,
-                         3, 9, 24,
-                         17, 6, 24},
-                        {1, 4},
-<<<<<<< HEAD
-                        {1000, 1},
-                        {1, 2},
-                        {3, -2},
-                        {3, 1, 1},
-                        {11, 29, 24},
-                        true);
-}
-
-TEST(SliceTest, Slice3D_WithPositiveAndNegativeSteps_SubsetOfAxes_2) {
   RunSliceTest<int32_t>({3, 3, 3},
                         {27, 20, 2,
                          4, 26, 11,
@@ -453,21 +416,8 @@
 }
 
 // Slice for Reversing
-// With numeric_limit_max, it means slice to the end of a dimension
-// (whichever direction we are stepping)
-=======
-                        {1000, 2},
-                        {1, 2},
-                        {3, -2},
-                        {3, 1, 0},
-                        {},
-	                    true);
-}
-
-// Slice for Reversing
 // With numeric_limit_max, it means slice to the end of a dimension 
 // (whichever direction we are stepping) 
->>>>>>> 2c0b8e96
 TEST(SliceTest, Slice1D_ReverseAllAxes_1) {
   RunSliceTest<float>({4},
                       {1.0f, 2.0f, 3.0f, 4.0f},
@@ -558,8 +508,4 @@
 }
 
 }  // namespace test
-<<<<<<< HEAD
-} // namespace onnxruntime
-=======
-}  // namespace onnxruntime
->>>>>>> 2c0b8e96
+}  // namespace onnxruntime