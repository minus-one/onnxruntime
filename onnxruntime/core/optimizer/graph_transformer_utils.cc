--- conflicted
+++ resolved
@@ -8,12 +8,9 @@
 #include "core/optimizer/constant_folding.h"
 #include "core/optimizer/unsqueeze_elimination.h"
 #include "core/optimizer/rule_based_graph_transformer.h"
-<<<<<<< HEAD
-=======
 #include "core/optimizer/conv_activation_fusion.h"
 #include "core/optimizer/gemm_activation_fusion.h"
 #include "core/optimizer/matmul_add_fusion.h"
->>>>>>> 0158e37b
 
 namespace onnxruntime {
 
@@ -26,12 +23,7 @@
     case TransformerLevel::Level1:
       rules.push_back(std::make_unique<EliminateIdentity>());
       rules.push_back(std::make_unique<EliminateSlice>());
-<<<<<<< HEAD
-      // rules.push_back(std::make_unique<UnsqueezeElimination>());
-      // rules.push_back(std::make_unique<ConstantFolding>());
-=======
       rules.push_back(std::make_unique<ConstantFolding>());
->>>>>>> 0158e37b
       break;
 
     case TransformerLevel::Level2:
@@ -56,12 +48,8 @@
 }
 
 std::unique_ptr<RuleBasedGraphTransformer> GenerateRuleBasedGraphTransformer(TransformerLevel level,
-<<<<<<< HEAD
-                                                                             const std::vector<std::string>* rules_to_enable) {
-=======
                                                                              const std::vector<std::string>* rules_to_enable,
                                                                              const std::unordered_set<std::string>& compatible_execution_providers) {
->>>>>>> 0158e37b
   auto rewrite_rules_to_register = transformer_utils::GenerateRewriteRules(level, rules_to_enable);
   if (rewrite_rules_to_register.empty()) {
     return std::unique_ptr<RuleBasedGraphTransformer>{};
@@ -69,14 +57,9 @@
 
   std::unique_ptr<RuleBasedGraphTransformer> rule_transformer =
       std::make_unique<RuleBasedGraphTransformer>(transformer_utils::GenerateRuleBasedTransformerName(level),
-<<<<<<< HEAD
-                                                  "Apply rewrite rules for Level" +
-                                                      std::to_string(static_cast<uint32_t>(level)));
-=======
                                                   "Apply rewrite rules for Level" + 
                                                       std::to_string(static_cast<uint32_t>(level)),
                                                   compatible_execution_providers);
->>>>>>> 0158e37b
   for (auto& entry : rewrite_rules_to_register) {
     rule_transformer->Register(std::move(entry));
   }
@@ -84,22 +67,6 @@
   return rule_transformer;
 }
 
-<<<<<<< HEAD
-std::vector<TransformerProviderSet> GenerateTransformers(TransformerLevel level,
-                                                         std::vector<std::string>* transformers_and_rules_to_enable) {
-  std::vector<TransformerProviderSet> transformers;
-
-  // Generate rule-based transformer.
-  bool non_empty_rule_transformer = false;
-  std::unique_ptr<RuleBasedGraphTransformer> rule_transformer =
-      transformer_utils::GenerateRuleBasedGraphTransformer(level, transformers_and_rules_to_enable);
-
-  switch (level) {
-    case TransformerLevel::Level1: {
-      std::vector<std::string> l1_execution_providers = {};
-      if (rule_transformer) {
-        transformers.emplace_back(std::move(rule_transformer), l1_execution_providers);
-=======
 std::vector<std::unique_ptr<GraphTransformer>> GenerateTransformers(TransformerLevel level,
                                                                     std::vector<std::string>* transformers_and_rules_to_enable) {
   std::vector<std::unique_ptr<GraphTransformer>> transformers;
@@ -114,7 +81,6 @@
           transformer_utils::GenerateRuleBasedGraphTransformer(level, transformers_and_rules_to_enable, l1_execution_providers);
       if (rule_transformer) {
         transformers.emplace_back(std::move(rule_transformer));
->>>>>>> 0158e37b
         non_empty_rule_transformer = true;
       }
 
@@ -122,16 +88,6 @@
     } break;
 
     case TransformerLevel::Level2: {
-<<<<<<< HEAD
-      std::vector<std::string> l2_execution_providers = {onnxruntime::kCpuExecutionProvider};
-      if (rule_transformer) {
-        transformers.emplace_back(std::move(rule_transformer), l2_execution_providers);
-        non_empty_rule_transformer = true;
-      }
-      transformers.emplace_back(std::make_unique<ConvAddFusion>(), l2_execution_providers);
-      transformers.emplace_back(std::make_unique<ConvBNFusion>(), l2_execution_providers);
-      transformers.emplace_back(std::make_unique<ConvMulFusion>(), l2_execution_providers);
-=======
       std::unordered_set<std::string> l2_execution_providers = {onnxruntime::kCpuExecutionProvider};
       std::unique_ptr<RuleBasedGraphTransformer> rule_transformer =
           transformer_utils::GenerateRuleBasedGraphTransformer(level, transformers_and_rules_to_enable, l2_execution_providers);
@@ -144,7 +100,6 @@
       transformers.emplace_back(std::make_unique<ConvAddFusion>());
       transformers.emplace_back(std::make_unique<ConvMulFusion>());
       transformers.emplace_back(std::make_unique<ConvBNFusion>());
->>>>>>> 0158e37b
     } break;
 
     default:
@@ -158,19 +113,11 @@
   }
   if (transformers_and_rules_to_enable != nullptr && !transformers_and_rules_to_enable->empty()) {
     // pick custom transformers enabled for this session
-<<<<<<< HEAD
-    std::vector<TransformerProviderSet> filtered_list;
-    for (const auto& t_name : *transformers_and_rules_to_enable) {
-      std::for_each(transformers.begin(), transformers.end(),
-                    [&](TransformerProviderSet& item) {
-                      if ((item.first != nullptr) && (item.first->Name() == t_name)) {
-=======
     std::vector<std::unique_ptr<GraphTransformer>> filtered_list;
     for (const auto& t_name : *transformers_and_rules_to_enable) {
       std::for_each(transformers.begin(), transformers.end(),
                     [&](std::unique_ptr<GraphTransformer>& item) {
                       if ((item != nullptr) && (item->Name() == t_name)) {
->>>>>>> 0158e37b
                         filtered_list.push_back(std::move(item));
                       }
                     });
