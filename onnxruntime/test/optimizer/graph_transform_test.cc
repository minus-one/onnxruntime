// Copyright (c) Microsoft Corporation. All rights reserved.
// Licensed under the MIT License.

#include "core/session/inference_session.h"
#include "core/graph/graph_viewer.h"
#include "core/graph/model.h"
#include "core/optimizer/graph_transformer.h"
#include "core/optimizer/graph_transformer_mgr.h"
#include "core/optimizer/identity_elimination.h"
#include "core/optimizer/slice_elimination.h"
#include "core/optimizer/unsqueeze_elimination.h"
#include "core/optimizer/conv_bn_fusion.h"
#include "core/optimizer/conv_mul_fusion.h"
#include "core/optimizer/conv_add_fusion.h"
#include "core/optimizer/conv_activation_fusion.h"
#include "core/optimizer/matmul_add_fusion.h"
#include "core/optimizer/gemm_activation_fusion.h"
#include "core/framework/data_types.h"
#include "core/framework/ml_value.h"
#include "core/util/math.h"
#include "core/platform/env.h"
#include "test/framework/test_utils.h"
#include "test/capturing_sink.h"
#include "test/test_environment.h"
#include "gtest/gtest.h"
#include "core/optimizer/rule_based_graph_transformer.h"
#include "core/optimizer/constant_folding.h"
#include "core/optimizer/graph_transformer_utils.h"

using namespace std;
using namespace ONNX_NAMESPACE;

namespace onnxruntime {
namespace test {

static const std::string MODEL_FOLDER = "testdata/transform/";

// Returns a map with the number of occurrences of each operator in the graph.
// Helper function to check that the graph transformations have been successfully applied.
std::map<std::string, int> CountOpsInGraph(const Graph& graph) {
  std::map<std::string, int> op_to_count;
  for (auto& node : graph.Nodes()) {
    op_to_count[node.OpType()] =
        op_to_count.count(node.OpType()) == 0 ? 1 : ++op_to_count[node.OpType()];
  }
  return op_to_count;
}

// Takes a list of transformers and rules; creates a transformer manager and registers the transformers/rules
// to it; applies the transformers/rules to the given graph.
void RegisterAndApplyTransformers(Graph& graph, std::vector<std::string>& rules_and_transformers) {
  auto levels = {TransformerLevel::Level1, TransformerLevel::Level2};
  GraphTransformerManager graph_transformation_mgr{5};
  // Register transformers.
  for (auto level : levels) {
    auto transformers_to_register =
        transformer_utils::GenerateTransformers(level, &rules_and_transformers);
    for (auto& entry : transformers_to_register) {
      graph_transformation_mgr.Register(std::move(entry.first), level, std::move(entry.second));
    }
  }
  // Apply transformers.
  for (auto level : levels) {
    ASSERT_TRUE(graph_transformation_mgr.ApplyTransformers(graph, level).IsOK());
  }
}

TEST(GraphTransformationTests, IdentityElimination) {
  string model_uri = MODEL_FOLDER + "abs-id-max.onnx";
  std::vector<std::string> rule_list = {"EliminateIdentity"};

  // Check that transformations actually happen.
  std::shared_ptr<Model> model;
  ASSERT_TRUE(Model::Load(model_uri, model).IsOK());
  Graph& graph = model->MainGraph();
  std::map<std::string, int> op_to_count = CountOpsInGraph(graph);
  ASSERT_TRUE(op_to_count["Identity"] == 1);

<<<<<<< HEAD
  RegisterAndApplyTransformers(graph, rule_list);
=======
  auto rule_transformer = std::make_unique<RuleBasedGraphTransformer>("RuleTransformer1", "First rule transformer");
  rule_transformer->Register(std::make_unique<EliminateIdentity>());
  onnxruntime::GraphTransformerManager graph_transformation_mgr{5};
  graph_transformation_mgr.Register(std::move(rule_transformer), TransformerLevel::Level1);
  ASSERT_TRUE(graph_transformation_mgr.ApplyTransformers(graph, TransformerLevel::Level1).IsOK());
>>>>>>> 0158e37b

  op_to_count = CountOpsInGraph(graph);
  ASSERT_TRUE(op_to_count["Identity"] == 0);
}

TEST(GraphTransformationTests, SliceElimination) {
  string model_uri = MODEL_FOLDER + "slice-elim.onnx";
  std::vector<std::string> rule_list = {"EliminateSlice"};

  // Check that transformations actually happen.
  std::shared_ptr<Model> model;
  ASSERT_TRUE(Model::Load(model_uri, model).IsOK());
  Graph& graph = model->MainGraph();
  std::map<std::string, int> op_to_count = CountOpsInGraph(graph);
  ASSERT_TRUE(op_to_count["Slice"] == 5);

<<<<<<< HEAD
  RegisterAndApplyTransformers(graph, rule_list);
=======
  std::unique_ptr<RuleBasedGraphTransformer> rule_transformer =
      std::make_unique<RuleBasedGraphTransformer>("RuleTransformer1", "First rule transformer");
  rule_transformer->Register(std::make_unique<EliminateSlice>());
  onnxruntime::GraphTransformerManager graph_transformation_mgr{5};
  graph_transformation_mgr.Register(std::move(rule_transformer), TransformerLevel::Level1);
  ASSERT_TRUE(graph_transformation_mgr.ApplyTransformers(graph, TransformerLevel::Level1).IsOK());
>>>>>>> 0158e37b

  op_to_count = CountOpsInGraph(graph);
  ASSERT_TRUE(op_to_count["Slice"] == 3);
}

TEST(GraphTransformationTests, ConstantFolding1) {
  string model_uri = MODEL_FOLDER + "fusion/fuse-conv-bn-mul-add-unsqueeze.onnx";
  std::vector<std::string> rule_list = {"ConstantFolding"};

  // Check that transformations actually happen.
  std::shared_ptr<Model> model;
  ASSERT_TRUE(Model::Load(model_uri, model).IsOK());
  Graph& graph = model->MainGraph();
  std::map<std::string, int> op_to_count = CountOpsInGraph(graph);
  ASSERT_TRUE(op_to_count["Unsqueeze"] == 2);

<<<<<<< HEAD
  RegisterAndApplyTransformers(graph, rule_list);
=======
  std::unique_ptr<RuleBasedGraphTransformer> rule_transformer =
      std::make_unique<RuleBasedGraphTransformer>("RuleTransformer1", "First rule transformer");

  rule_transformer->Register(std::make_unique<ConstantFolding>());
  onnxruntime::GraphTransformerManager graph_transformation_mgr{5};

  graph_transformation_mgr.Register(std::move(rule_transformer), TransformerLevel::Level1);
  ASSERT_TRUE(graph_transformation_mgr.ApplyTransformers(graph, TransformerLevel::Level1).IsOK());
>>>>>>> 0158e37b

  op_to_count = CountOpsInGraph(graph);
  //ASSERT_TRUE(op_to_count["Unsqueeze"] == 0);
}

<<<<<<< HEAD
TEST(GraphTransformationTests, FuseConvBNMulAddUnsqueeze) {
  string model_uri = MODEL_FOLDER + "fusion/fuse-conv-bn-mul-add-unsqueeze.onnx";
  std::vector<std::string> rules_and_transformers =
      {"UnsqueezeElimination", "ConvBNFusion", "ConvMulFusion", "ConvAddFusion"};

  // Check that transformations actually happen.
  std::shared_ptr<Model> model;
  ASSERT_TRUE(Model::Load(model_uri, model).IsOK());
  Graph& graph = model->MainGraph();
  std::map<std::string, int> op_to_count = CountOpsInGraph(graph);
  ASSERT_TRUE(op_to_count["Conv"] == 1);
  ASSERT_TRUE(op_to_count["Unsqueeze"] == 2);
  ASSERT_TRUE(op_to_count["BatchNormalization"] == 1);
  ASSERT_TRUE(op_to_count["Mul"] == 1);
  ASSERT_TRUE(op_to_count["Add"] == 1);

  RegisterAndApplyTransformers(graph, rules_and_transformers);

  op_to_count = CountOpsInGraph(graph);
  ASSERT_TRUE(op_to_count["Conv"] == 1);
  //ASSERT_TRUE(op_to_count["Unsqueeze"] == 0);
  ASSERT_TRUE(op_to_count["BatchNormalization"] == 0);
  //ASSERT_TRUE(op_to_count["Mul"] == 0);
  //ASSERT_TRUE(op_to_count["Add"] == 0);
}

TEST(GraphTransformationTests, FuseConvActivation) {
  std::vector<std::string> rules_and_transformers = {"ConvActivationFusion"};
  std::string activations[] = {"relu", "sigmoid", "softsign", "tanh", "leakyrelu"};

  for (std::string act : activations) {
    std::string model_uri = MODEL_FOLDER + "fusion/conv_" + act + ".onnx";

    // Check that transformations actually happen.
    std::shared_ptr<Model> model;
    ASSERT_TRUE(Model::Load(model_uri, model).IsOK());
    Graph& graph = model->MainGraph();
    std::map<std::string, int> op_to_count = CountOpsInGraph(graph);
    // TODO: Add before checks.

    RegisterAndApplyTransformers(graph, rules_and_transformers);

    op_to_count = CountOpsInGraph(graph);
    // TODO: Add after checks.
  }
}

TEST(GraphTransformationTests, FuseConvBNNoBias) {
  string model_uri = MODEL_FOLDER + "fusion/fuse-conv-bn-no-bias.onnx";
  std::vector<std::string> rules_and_transformers = {"ConvBNFusion"};

  // Check that transformations actually happen.
  std::shared_ptr<Model> model;
  ASSERT_TRUE(Model::Load(model_uri, model).IsOK());
  Graph& graph = model->MainGraph();
  std::map<std::string, int> op_to_count = CountOpsInGraph(graph);
  // TODO: Add before checks.

  RegisterAndApplyTransformers(graph, rules_and_transformers);

  op_to_count = CountOpsInGraph(graph);
  // TODO: Add after checks.
=======
TEST(GraphTransformationTests, FuseConvBNNoBias) {
  string model_uri = MODEL_FOLDER + "fusion/fuse-conv-bn-no-bias.onnx";

  std::shared_ptr<Model> p_model;
  ASSERT_TRUE(Model::Load(model_uri, p_model).IsOK());
  Graph& graph = p_model->MainGraph();

  onnxruntime::GraphTransformerManager graph_transformation_mgr{5};
  graph_transformation_mgr.Register(std::make_unique<ConvBNFusion>(), TransformerLevel::Level2);

  ASSERT_TRUE(graph_transformation_mgr.ApplyTransformers(graph, TransformerLevel::Level2).IsOK());

  std::map<std::string, int> op_to_count = CountOpsInGraph(graph);
  ASSERT_TRUE(op_to_count["BatchNormalization"] == 0);
}

TEST(GraphTransformationTests, FuseConvBNMulAddUnsqueeze) {
  std::vector<std::string> test_models = {"fusion/fuse-conv-bn-mul-add-unsqueeze.onnx",
                                          "fusion/fuse-conv-bn-mul-add-unsqueeze-no-bias.onnx"};
  for (const auto& model : test_models) {
    string model_uri = MODEL_FOLDER + model;

    std::shared_ptr<Model> p_model;
    ASSERT_TRUE(Model::Load(model_uri, p_model).IsOK());
    Graph& graph = p_model->MainGraph();

    onnxruntime::GraphTransformerManager graph_transformation_mgr{5};
    std::unique_ptr<RuleBasedGraphTransformer> rule_transformer =
        std::make_unique<RuleBasedGraphTransformer>("RuleTransformer1", "First rule transformer");
    rule_transformer->Register(std::make_unique<UnsqueezeElimination>());
    graph_transformation_mgr.Register(std::move(rule_transformer), TransformerLevel::Level1);
    graph_transformation_mgr.Register(std::make_unique<ConvBNFusion>(), TransformerLevel::Level2);
    graph_transformation_mgr.Register(std::make_unique<ConvMulFusion>(), TransformerLevel::Level2);
    graph_transformation_mgr.Register(std::make_unique<ConvAddFusion>(), TransformerLevel::Level2);

    ASSERT_TRUE(graph_transformation_mgr.ApplyTransformers(graph, TransformerLevel::Level1).IsOK());
    ASSERT_TRUE(graph_transformation_mgr.ApplyTransformers(graph, TransformerLevel::Level2).IsOK());

    std::map<std::string, int> op_to_count = CountOpsInGraph(graph);
    ASSERT_TRUE(op_to_count["BatchNormalization"] == 0);
    ASSERT_TRUE(op_to_count["Mul"] == 0);
    ASSERT_TRUE(op_to_count["Add"] == 0);
    ASSERT_TRUE(op_to_count["Unsqueeze"] == 0);
  }
}

TEST(GraphTransformationTests, FuseConvActivation) {

  std::unordered_map<std::string, std::string> model_to_op_name {{"fusion/conv_relu.onnx", "Relu"}, 
                                                                 {"fusion/conv_sigmoid.onnx", "Sigmoid"}, 
                                                                 {"fusion/conv_tanh.onnx", "Tanh"}, 
                                                                 {"fusion/conv_leakyrelu.onnx", "LeakyRelu"}};

  for (const auto& model : model_to_op_name) {
    std::string model_uri = MODEL_FOLDER + model.first;
    std::shared_ptr<Model> p_model;
    ASSERT_TRUE(Model::Load(model_uri, p_model).IsOK());
    Graph& graph = p_model->MainGraph();

    std::map<std::string, int> op_to_count = CountOpsInGraph(graph);
    ASSERT_TRUE(op_to_count[model.second] >= 1);

    // Apply transformer
    onnxruntime::GraphTransformerManager graph_transformation_mgr{5};
    graph_transformation_mgr.Register(std::make_unique<ConvActivationFusion>(), TransformerLevel::Level2);
    ASSERT_TRUE(graph_transformation_mgr.ApplyTransformers(graph, TransformerLevel::Level2).IsOK());

    op_to_count = CountOpsInGraph(graph);
    ASSERT_TRUE(op_to_count[model.second] == 0);
  }
>>>>>>> 0158e37b
}

TEST(GraphTransformationTests, FuseConvMulNoBias) {
  string model_uri = MODEL_FOLDER + "fusion/fuse-conv-mul-no-bias.onnx";
  std::vector<std::string> rules_and_transformers = {"UnsqueezeElimination", "ConvMulFusion"};

<<<<<<< HEAD
  // Check that transformations actually happen.
  std::shared_ptr<Model> model;
  ASSERT_TRUE(Model::Load(model_uri, model).IsOK());
  Graph& graph = model->MainGraph();
  std::map<std::string, int> op_to_count = CountOpsInGraph(graph);
  // TODO: Add before checks.

  RegisterAndApplyTransformers(graph, rules_and_transformers);

  op_to_count = CountOpsInGraph(graph);
  // TODO: Add after checks.
=======
  std::shared_ptr<Model> p_model;
  ASSERT_TRUE(Model::Load(model_uri, p_model).IsOK());
  Graph& graph = p_model->MainGraph();

  onnxruntime::GraphTransformerManager graph_transformation_mgr{5};
  std::unique_ptr<RuleBasedGraphTransformer> rule_transformer =
      std::make_unique<RuleBasedGraphTransformer>("RuleTransformer1", "First rule transformer");
  rule_transformer->Register(std::make_unique<UnsqueezeElimination>());
  graph_transformation_mgr.Register(std::move(rule_transformer), TransformerLevel::Level1);
  graph_transformation_mgr.Register(std::make_unique<ConvMulFusion>(), TransformerLevel::Level2);

  ASSERT_TRUE(graph_transformation_mgr.ApplyTransformers(graph, TransformerLevel::Level1).IsOK());
  ASSERT_TRUE(graph_transformation_mgr.ApplyTransformers(graph, TransformerLevel::Level2).IsOK());

  std::map<std::string, int> op_to_count = CountOpsInGraph(graph);
  ASSERT_TRUE(op_to_count["Mul"] == 0);
  ASSERT_TRUE(op_to_count["Unsqueeze"] == 0);
>>>>>>> 0158e37b
}

TEST(GraphTransformationTests, FuseConvAddNoBias) {
  string model_uri = MODEL_FOLDER + "fusion/fuse-conv-add-no-bias.onnx";
  std::vector<std::string> rules_and_transformers = {"UnsqueezeElimination", "ConvAddFusion"};

<<<<<<< HEAD
  // Check that transformations actually happen.
  std::shared_ptr<Model> model;
  ASSERT_TRUE(Model::Load(model_uri, model).IsOK());
  Graph& graph = model->MainGraph();
  std::map<std::string, int> op_to_count = CountOpsInGraph(graph);
  // TODO: Add before checks.

  RegisterAndApplyTransformers(graph, rules_and_transformers);

  op_to_count = CountOpsInGraph(graph);
  // TODO: Add after checks.
}

TEST(GraphTransformationTests, FuseConvBNMulAddUnsqueezeNoBias) {
  string model_uri = MODEL_FOLDER + "fusion/fuse-conv-bn-mul-add-unsqueeze-no-bias.onnx";
  std::vector<std::string> rules_and_transformers =
      {"UnsqueezeElimination", "ConvBNFusion", "ConvMulFusion", "ConvAddFusion"};

  // Check that transformations actually happen.
  std::shared_ptr<Model> model;
  ASSERT_TRUE(Model::Load(model_uri, model).IsOK());
  Graph& graph = model->MainGraph();
  std::map<std::string, int> op_to_count = CountOpsInGraph(graph);
  // TODO: Add before checks.

  RegisterAndApplyTransformers(graph, rules_and_transformers);

  op_to_count = CountOpsInGraph(graph);
  // TODO: Add after checks.
=======
  std::shared_ptr<Model> p_model;
  ASSERT_TRUE(Model::Load(model_uri, p_model).IsOK());
  Graph& graph = p_model->MainGraph();

  onnxruntime::GraphTransformerManager graph_transformation_mgr{5};
  std::unique_ptr<RuleBasedGraphTransformer> rule_transformer =
      std::make_unique<RuleBasedGraphTransformer>("RuleTransformer1", "First rule transformer");
  rule_transformer->Register(std::make_unique<UnsqueezeElimination>());
  graph_transformation_mgr.Register(std::move(rule_transformer), TransformerLevel::Level1);
  graph_transformation_mgr.Register(std::make_unique<ConvAddFusion>(), TransformerLevel::Level2);

  ASSERT_TRUE(graph_transformation_mgr.ApplyTransformers(graph, TransformerLevel::Level1).IsOK());
  ASSERT_TRUE(graph_transformation_mgr.ApplyTransformers(graph, TransformerLevel::Level2).IsOK());

  std::map<std::string, int> op_to_count = CountOpsInGraph(graph);
  ASSERT_TRUE(op_to_count["Add"] == 0);
  ASSERT_TRUE(op_to_count["Unsqueeze"] == 0);
>>>>>>> 0158e37b
}

TEST(GraphTransformationTests, FuseConvAddMul3D) {
  string model_uri = MODEL_FOLDER + "fusion/fuse-conv-add-mul-3d.onnx";
  std::vector<std::string> rules_and_transformers = {"ConvMulFusion", "ConvAddFusion"};

<<<<<<< HEAD
  // Check that transformations actually happen.
  std::shared_ptr<Model> model;
  ASSERT_TRUE(Model::Load(model_uri, model).IsOK());
  Graph& graph = model->MainGraph();
  std::map<std::string, int> op_to_count = CountOpsInGraph(graph);
  // TODO: Add before checks.

  RegisterAndApplyTransformers(graph, rules_and_transformers);

  op_to_count = CountOpsInGraph(graph);
  // TODO: Add after checks.
=======
  std::shared_ptr<Model> p_model;
  ASSERT_TRUE(Model::Load(model_uri, p_model).IsOK());
  Graph& graph = p_model->MainGraph();

  onnxruntime::GraphTransformerManager graph_transformation_mgr{5};
  graph_transformation_mgr.Register(std::make_unique<ConvMulFusion>(), TransformerLevel::Level2);
  graph_transformation_mgr.Register(std::make_unique<ConvAddFusion>(), TransformerLevel::Level2);

  ASSERT_TRUE(graph_transformation_mgr.ApplyTransformers(graph, TransformerLevel::Level2).IsOK());

  std::map<std::string, int> op_to_count = CountOpsInGraph(graph);
  ASSERT_TRUE(op_to_count["Add"] == 0);
  ASSERT_TRUE(op_to_count["Mul"] == 0);
>>>>>>> 0158e37b
}

TEST(GraphTransformationTests, MatMulAddFusion_two_input) {
  string model_uri = MODEL_FOLDER + "matmul_add_fusion/2Input/model.onnx";
  std::vector<std::string> rules_and_transformers = {"MatMulAddFusion"};

<<<<<<< HEAD
  // Check that transformations actually happen.
  std::shared_ptr<Model> model;
  ASSERT_TRUE(Model::Load(model_uri, model).IsOK());
  Graph& graph = model->MainGraph();
  std::map<std::string, int> op_to_count = CountOpsInGraph(graph);
  // TODO: Add before checks.

  RegisterAndApplyTransformers(graph, rules_and_transformers);

  op_to_count = CountOpsInGraph(graph);
  // TODO: Add after checks.
=======
  std::shared_ptr<Model> p_model;
  ASSERT_TRUE(Model::Load(model_uri, p_model).IsOK());
  Graph& graph = p_model->MainGraph();

  onnxruntime::GraphTransformerManager graph_transformation_mgr{5};
  graph_transformation_mgr.Register(std::make_unique<MatMulAddFusion>(), TransformerLevel::Level2);
  ASSERT_TRUE(graph_transformation_mgr.ApplyTransformers(graph, TransformerLevel::Level2).IsOK());

  std::map<std::string, int> op_to_count = CountOpsInGraph(graph);
  ASSERT_TRUE(op_to_count["MatMul"] == 0);
  ASSERT_TRUE(op_to_count["Add"] == 0);
  ASSERT_TRUE(op_to_count["Gemm"] == 1);
>>>>>>> 0158e37b
}

TEST(GraphTransformationTests, MatMulAddFusion_three_input) {
  string model_uri = MODEL_FOLDER + "matmul_add_fusion/3Input/model.onnx";
  std::vector<std::string> rules_and_transformers = {"MatMulAddFusion"};

<<<<<<< HEAD
  // Check that transformations actually happen.
  std::shared_ptr<Model> model;
  ASSERT_TRUE(Model::Load(model_uri, model).IsOK());
  Graph& graph = model->MainGraph();
  std::map<std::string, int> op_to_count = CountOpsInGraph(graph);
  // TODO: Add before checks.

  RegisterAndApplyTransformers(graph, rules_and_transformers);

  op_to_count = CountOpsInGraph(graph);
  // TODO: Add after checks.
=======
  std::shared_ptr<Model> p_model;
  ASSERT_TRUE(Model::Load(model_uri, p_model).IsOK());
  Graph& graph = p_model->MainGraph();

  onnxruntime::GraphTransformerManager graph_transformation_mgr{5};
  graph_transformation_mgr.Register(std::make_unique<MatMulAddFusion>(), TransformerLevel::Level2);
  ASSERT_TRUE(graph_transformation_mgr.ApplyTransformers(graph, TransformerLevel::Level2).IsOK());

  std::map<std::string, int> op_to_count = CountOpsInGraph(graph);
  ASSERT_TRUE(op_to_count["MatMul"] == 0);
  ASSERT_TRUE(op_to_count["Add"] == 0);
  ASSERT_TRUE(op_to_count["Gemm"] == 1);
>>>>>>> 0158e37b
}

TEST(GraphTransformationTests, Gemm_Relu_three_input) {
  string model_uri = MODEL_FOLDER + "matmul_add_fusion/3Input/gemm_relu.onnx";
  std::vector<std::string> rules_and_transformers = {"GemmActivationFusion"};

<<<<<<< HEAD
  // Check that transformations actually happen.
  std::shared_ptr<Model> model;
  ASSERT_TRUE(Model::Load(model_uri, model).IsOK());
  Graph& graph = model->MainGraph();
  std::map<std::string, int> op_to_count = CountOpsInGraph(graph);
  // TODO: Add before checks.

  RegisterAndApplyTransformers(graph, rules_and_transformers);

  op_to_count = CountOpsInGraph(graph);
  // TODO: Add after checks.
=======
  std::shared_ptr<Model> p_model;
  ASSERT_TRUE(Model::Load(model_uri, p_model).IsOK());
  Graph& graph = p_model->MainGraph();
  std::map<std::string, int> op_to_count1 = CountOpsInGraph(graph);
  onnxruntime::GraphTransformerManager graph_transformation_mgr{5};
  graph_transformation_mgr.Register(std::make_unique<GemmActivationFusion>(), TransformerLevel::Level2);
  ASSERT_TRUE(graph_transformation_mgr.ApplyTransformers(graph, TransformerLevel::Level2).IsOK());

  std::map<std::string, int> op_to_count = CountOpsInGraph(graph);
  ASSERT_TRUE(op_to_count["Relu"] == 0);
>>>>>>> 0158e37b
}

TEST(GraphTransformationTests, FuseConvBnAddMulFloat16) {
  string model_uri = MODEL_FOLDER + "fusion/fuse-conv-bn-add-mul-float16.onnx";
  std::vector<std::string> rules_and_transformers = {"ConvBNFusion", "ConvMulFusion", "ConvAddFusion"};

  SessionOptions so;
  so.session_logid = "GraphTransformationTests.LoadModelToTransform";
  InferenceSession session_object{so, &DefaultLoggingManager()};
  ASSERT_TRUE(session_object.Load(model_uri).IsOK());
<<<<<<< HEAD
  session_object.AddCustomTransformerList(rules_and_transformers);
=======

  std::shared_ptr<Model> p_model;
  ASSERT_TRUE(Model::Load(model_uri, p_model).IsOK());

  std::unique_ptr<ConvBNFusion> ConvBNFusion_transformer = std::make_unique<ConvBNFusion>();
  std::unique_ptr<ConvMulFusion> ConvMulFusion_transformer = std::make_unique<ConvMulFusion>();
  std::unique_ptr<ConvAddFusion> ConvAddFusion_transformer = std::make_unique<ConvAddFusion>();
  session_object.RegisterGraphTransformer(std::move(ConvBNFusion_transformer));
  session_object.RegisterGraphTransformer(std::move(ConvMulFusion_transformer));
  session_object.RegisterGraphTransformer(std::move(ConvAddFusion_transformer));

>>>>>>> 0158e37b
  ASSERT_TRUE(session_object.Initialize().IsOK());

  NameMLValMap feeds;
  RunOptions run_options;
  run_options.run_tag = "one session/one tag";
  MLValue ml_value_x;

  auto x_f = MLFloat16(math::floatToHalf(1.0));
  std::vector<int64_t> dims_x = {1, 1, 3, 3};
  std::vector<MLFloat16> values_x;
  for (int i = 0; i < 9; ++i) {
    values_x.push_back(x_f);
  }
  CreateMLValue<MLFloat16>(TestCPUExecutionProvider()->GetAllocator(0, OrtMemTypeDefault), dims_x, values_x, &ml_value_x);
  feeds.insert(std::make_pair("X", ml_value_x));

  std::vector<std::string> output_names;
  output_names.push_back("PROD");
  std::vector<MLValue> fetches;

  ASSERT_TRUE(session_object.Run(run_options, feeds, output_names, &fetches).IsOK());

  auto prod_f = MLFloat16(math::floatToHalf(6.0));
  std::vector<int64_t> expected_dims_prod = {1, 1, 2, 2};
  std::vector<MLFloat16> expected_values_prod;
  for (int i = 0; i < 4; ++i) {
    expected_values_prod.push_back(prod_f);
  }

  ASSERT_EQ(1, fetches.size());
  auto& rtensor = fetches.front().Get<Tensor>();
  TensorShape expected_shape(expected_dims_prod);
  ASSERT_EQ(expected_shape, rtensor.Shape());
  const std::vector<MLFloat16> found(rtensor.template Data<MLFloat16>(), rtensor.template Data<MLFloat16>() + expected_dims_prod.size());
  ASSERT_EQ(expected_values_prod, found);
}

}  // namespace test
}  // namespace onnxruntime<|MERGE_RESOLUTION|>--- conflicted
+++ resolved
@@ -25,7 +25,6 @@
 #include "gtest/gtest.h"
 #include "core/optimizer/rule_based_graph_transformer.h"
 #include "core/optimizer/constant_folding.h"
-#include "core/optimizer/graph_transformer_utils.h"
 
 using namespace std;
 using namespace ONNX_NAMESPACE;
@@ -45,46 +44,19 @@
   }
   return op_to_count;
 }
-
-// Takes a list of transformers and rules; creates a transformer manager and registers the transformers/rules
-// to it; applies the transformers/rules to the given graph.
-void RegisterAndApplyTransformers(Graph& graph, std::vector<std::string>& rules_and_transformers) {
-  auto levels = {TransformerLevel::Level1, TransformerLevel::Level2};
-  GraphTransformerManager graph_transformation_mgr{5};
-  // Register transformers.
-  for (auto level : levels) {
-    auto transformers_to_register =
-        transformer_utils::GenerateTransformers(level, &rules_and_transformers);
-    for (auto& entry : transformers_to_register) {
-      graph_transformation_mgr.Register(std::move(entry.first), level, std::move(entry.second));
-    }
-  }
-  // Apply transformers.
-  for (auto level : levels) {
-    ASSERT_TRUE(graph_transformation_mgr.ApplyTransformers(graph, level).IsOK());
-  }
-}
-
 TEST(GraphTransformationTests, IdentityElimination) {
   string model_uri = MODEL_FOLDER + "abs-id-max.onnx";
-  std::vector<std::string> rule_list = {"EliminateIdentity"};
-
-  // Check that transformations actually happen.
   std::shared_ptr<Model> model;
   ASSERT_TRUE(Model::Load(model_uri, model).IsOK());
   Graph& graph = model->MainGraph();
   std::map<std::string, int> op_to_count = CountOpsInGraph(graph);
   ASSERT_TRUE(op_to_count["Identity"] == 1);
 
-<<<<<<< HEAD
-  RegisterAndApplyTransformers(graph, rule_list);
-=======
   auto rule_transformer = std::make_unique<RuleBasedGraphTransformer>("RuleTransformer1", "First rule transformer");
   rule_transformer->Register(std::make_unique<EliminateIdentity>());
   onnxruntime::GraphTransformerManager graph_transformation_mgr{5};
   graph_transformation_mgr.Register(std::move(rule_transformer), TransformerLevel::Level1);
   ASSERT_TRUE(graph_transformation_mgr.ApplyTransformers(graph, TransformerLevel::Level1).IsOK());
->>>>>>> 0158e37b
 
   op_to_count = CountOpsInGraph(graph);
   ASSERT_TRUE(op_to_count["Identity"] == 0);
@@ -92,25 +64,18 @@
 
 TEST(GraphTransformationTests, SliceElimination) {
   string model_uri = MODEL_FOLDER + "slice-elim.onnx";
-  std::vector<std::string> rule_list = {"EliminateSlice"};
-
-  // Check that transformations actually happen.
   std::shared_ptr<Model> model;
   ASSERT_TRUE(Model::Load(model_uri, model).IsOK());
   Graph& graph = model->MainGraph();
   std::map<std::string, int> op_to_count = CountOpsInGraph(graph);
   ASSERT_TRUE(op_to_count["Slice"] == 5);
 
-<<<<<<< HEAD
-  RegisterAndApplyTransformers(graph, rule_list);
-=======
   std::unique_ptr<RuleBasedGraphTransformer> rule_transformer =
       std::make_unique<RuleBasedGraphTransformer>("RuleTransformer1", "First rule transformer");
   rule_transformer->Register(std::make_unique<EliminateSlice>());
   onnxruntime::GraphTransformerManager graph_transformation_mgr{5};
   graph_transformation_mgr.Register(std::move(rule_transformer), TransformerLevel::Level1);
   ASSERT_TRUE(graph_transformation_mgr.ApplyTransformers(graph, TransformerLevel::Level1).IsOK());
->>>>>>> 0158e37b
 
   op_to_count = CountOpsInGraph(graph);
   ASSERT_TRUE(op_to_count["Slice"] == 3);
@@ -118,18 +83,12 @@
 
 TEST(GraphTransformationTests, ConstantFolding1) {
   string model_uri = MODEL_FOLDER + "fusion/fuse-conv-bn-mul-add-unsqueeze.onnx";
-  std::vector<std::string> rule_list = {"ConstantFolding"};
-
-  // Check that transformations actually happen.
   std::shared_ptr<Model> model;
   ASSERT_TRUE(Model::Load(model_uri, model).IsOK());
   Graph& graph = model->MainGraph();
   std::map<std::string, int> op_to_count = CountOpsInGraph(graph);
   ASSERT_TRUE(op_to_count["Unsqueeze"] == 2);
 
-<<<<<<< HEAD
-  RegisterAndApplyTransformers(graph, rule_list);
-=======
   std::unique_ptr<RuleBasedGraphTransformer> rule_transformer =
       std::make_unique<RuleBasedGraphTransformer>("RuleTransformer1", "First rule transformer");
 
@@ -138,76 +97,11 @@
 
   graph_transformation_mgr.Register(std::move(rule_transformer), TransformerLevel::Level1);
   ASSERT_TRUE(graph_transformation_mgr.ApplyTransformers(graph, TransformerLevel::Level1).IsOK());
->>>>>>> 0158e37b
 
   op_to_count = CountOpsInGraph(graph);
-  //ASSERT_TRUE(op_to_count["Unsqueeze"] == 0);
-}
-
-<<<<<<< HEAD
-TEST(GraphTransformationTests, FuseConvBNMulAddUnsqueeze) {
-  string model_uri = MODEL_FOLDER + "fusion/fuse-conv-bn-mul-add-unsqueeze.onnx";
-  std::vector<std::string> rules_and_transformers =
-      {"UnsqueezeElimination", "ConvBNFusion", "ConvMulFusion", "ConvAddFusion"};
-
-  // Check that transformations actually happen.
-  std::shared_ptr<Model> model;
-  ASSERT_TRUE(Model::Load(model_uri, model).IsOK());
-  Graph& graph = model->MainGraph();
-  std::map<std::string, int> op_to_count = CountOpsInGraph(graph);
-  ASSERT_TRUE(op_to_count["Conv"] == 1);
-  ASSERT_TRUE(op_to_count["Unsqueeze"] == 2);
-  ASSERT_TRUE(op_to_count["BatchNormalization"] == 1);
-  ASSERT_TRUE(op_to_count["Mul"] == 1);
-  ASSERT_TRUE(op_to_count["Add"] == 1);
-
-  RegisterAndApplyTransformers(graph, rules_and_transformers);
-
-  op_to_count = CountOpsInGraph(graph);
-  ASSERT_TRUE(op_to_count["Conv"] == 1);
-  //ASSERT_TRUE(op_to_count["Unsqueeze"] == 0);
-  ASSERT_TRUE(op_to_count["BatchNormalization"] == 0);
-  //ASSERT_TRUE(op_to_count["Mul"] == 0);
-  //ASSERT_TRUE(op_to_count["Add"] == 0);
-}
-
-TEST(GraphTransformationTests, FuseConvActivation) {
-  std::vector<std::string> rules_and_transformers = {"ConvActivationFusion"};
-  std::string activations[] = {"relu", "sigmoid", "softsign", "tanh", "leakyrelu"};
-
-  for (std::string act : activations) {
-    std::string model_uri = MODEL_FOLDER + "fusion/conv_" + act + ".onnx";
-
-    // Check that transformations actually happen.
-    std::shared_ptr<Model> model;
-    ASSERT_TRUE(Model::Load(model_uri, model).IsOK());
-    Graph& graph = model->MainGraph();
-    std::map<std::string, int> op_to_count = CountOpsInGraph(graph);
-    // TODO: Add before checks.
-
-    RegisterAndApplyTransformers(graph, rules_and_transformers);
-
-    op_to_count = CountOpsInGraph(graph);
-    // TODO: Add after checks.
-  }
-}
-
-TEST(GraphTransformationTests, FuseConvBNNoBias) {
-  string model_uri = MODEL_FOLDER + "fusion/fuse-conv-bn-no-bias.onnx";
-  std::vector<std::string> rules_and_transformers = {"ConvBNFusion"};
-
-  // Check that transformations actually happen.
-  std::shared_ptr<Model> model;
-  ASSERT_TRUE(Model::Load(model_uri, model).IsOK());
-  Graph& graph = model->MainGraph();
-  std::map<std::string, int> op_to_count = CountOpsInGraph(graph);
-  // TODO: Add before checks.
-
-  RegisterAndApplyTransformers(graph, rules_and_transformers);
-
-  op_to_count = CountOpsInGraph(graph);
-  // TODO: Add after checks.
-=======
+  ASSERT_TRUE(op_to_count["Unsqueeze"] == 0);
+}
+
 TEST(GraphTransformationTests, FuseConvBNNoBias) {
   string model_uri = MODEL_FOLDER + "fusion/fuse-conv-bn-no-bias.onnx";
 
@@ -278,26 +172,11 @@
     op_to_count = CountOpsInGraph(graph);
     ASSERT_TRUE(op_to_count[model.second] == 0);
   }
->>>>>>> 0158e37b
 }
 
 TEST(GraphTransformationTests, FuseConvMulNoBias) {
   string model_uri = MODEL_FOLDER + "fusion/fuse-conv-mul-no-bias.onnx";
-  std::vector<std::string> rules_and_transformers = {"UnsqueezeElimination", "ConvMulFusion"};
-
-<<<<<<< HEAD
-  // Check that transformations actually happen.
-  std::shared_ptr<Model> model;
-  ASSERT_TRUE(Model::Load(model_uri, model).IsOK());
-  Graph& graph = model->MainGraph();
-  std::map<std::string, int> op_to_count = CountOpsInGraph(graph);
-  // TODO: Add before checks.
-
-  RegisterAndApplyTransformers(graph, rules_and_transformers);
-
-  op_to_count = CountOpsInGraph(graph);
-  // TODO: Add after checks.
-=======
+
   std::shared_ptr<Model> p_model;
   ASSERT_TRUE(Model::Load(model_uri, p_model).IsOK());
   Graph& graph = p_model->MainGraph();
@@ -315,44 +194,11 @@
   std::map<std::string, int> op_to_count = CountOpsInGraph(graph);
   ASSERT_TRUE(op_to_count["Mul"] == 0);
   ASSERT_TRUE(op_to_count["Unsqueeze"] == 0);
->>>>>>> 0158e37b
 }
 
 TEST(GraphTransformationTests, FuseConvAddNoBias) {
   string model_uri = MODEL_FOLDER + "fusion/fuse-conv-add-no-bias.onnx";
-  std::vector<std::string> rules_and_transformers = {"UnsqueezeElimination", "ConvAddFusion"};
-
-<<<<<<< HEAD
-  // Check that transformations actually happen.
-  std::shared_ptr<Model> model;
-  ASSERT_TRUE(Model::Load(model_uri, model).IsOK());
-  Graph& graph = model->MainGraph();
-  std::map<std::string, int> op_to_count = CountOpsInGraph(graph);
-  // TODO: Add before checks.
-
-  RegisterAndApplyTransformers(graph, rules_and_transformers);
-
-  op_to_count = CountOpsInGraph(graph);
-  // TODO: Add after checks.
-}
-
-TEST(GraphTransformationTests, FuseConvBNMulAddUnsqueezeNoBias) {
-  string model_uri = MODEL_FOLDER + "fusion/fuse-conv-bn-mul-add-unsqueeze-no-bias.onnx";
-  std::vector<std::string> rules_and_transformers =
-      {"UnsqueezeElimination", "ConvBNFusion", "ConvMulFusion", "ConvAddFusion"};
-
-  // Check that transformations actually happen.
-  std::shared_ptr<Model> model;
-  ASSERT_TRUE(Model::Load(model_uri, model).IsOK());
-  Graph& graph = model->MainGraph();
-  std::map<std::string, int> op_to_count = CountOpsInGraph(graph);
-  // TODO: Add before checks.
-
-  RegisterAndApplyTransformers(graph, rules_and_transformers);
-
-  op_to_count = CountOpsInGraph(graph);
-  // TODO: Add after checks.
-=======
+
   std::shared_ptr<Model> p_model;
   ASSERT_TRUE(Model::Load(model_uri, p_model).IsOK());
   Graph& graph = p_model->MainGraph();
@@ -370,26 +216,11 @@
   std::map<std::string, int> op_to_count = CountOpsInGraph(graph);
   ASSERT_TRUE(op_to_count["Add"] == 0);
   ASSERT_TRUE(op_to_count["Unsqueeze"] == 0);
->>>>>>> 0158e37b
 }
 
 TEST(GraphTransformationTests, FuseConvAddMul3D) {
   string model_uri = MODEL_FOLDER + "fusion/fuse-conv-add-mul-3d.onnx";
-  std::vector<std::string> rules_and_transformers = {"ConvMulFusion", "ConvAddFusion"};
-
-<<<<<<< HEAD
-  // Check that transformations actually happen.
-  std::shared_ptr<Model> model;
-  ASSERT_TRUE(Model::Load(model_uri, model).IsOK());
-  Graph& graph = model->MainGraph();
-  std::map<std::string, int> op_to_count = CountOpsInGraph(graph);
-  // TODO: Add before checks.
-
-  RegisterAndApplyTransformers(graph, rules_and_transformers);
-
-  op_to_count = CountOpsInGraph(graph);
-  // TODO: Add after checks.
-=======
+
   std::shared_ptr<Model> p_model;
   ASSERT_TRUE(Model::Load(model_uri, p_model).IsOK());
   Graph& graph = p_model->MainGraph();
@@ -403,26 +234,11 @@
   std::map<std::string, int> op_to_count = CountOpsInGraph(graph);
   ASSERT_TRUE(op_to_count["Add"] == 0);
   ASSERT_TRUE(op_to_count["Mul"] == 0);
->>>>>>> 0158e37b
 }
 
 TEST(GraphTransformationTests, MatMulAddFusion_two_input) {
   string model_uri = MODEL_FOLDER + "matmul_add_fusion/2Input/model.onnx";
-  std::vector<std::string> rules_and_transformers = {"MatMulAddFusion"};
-
-<<<<<<< HEAD
-  // Check that transformations actually happen.
-  std::shared_ptr<Model> model;
-  ASSERT_TRUE(Model::Load(model_uri, model).IsOK());
-  Graph& graph = model->MainGraph();
-  std::map<std::string, int> op_to_count = CountOpsInGraph(graph);
-  // TODO: Add before checks.
-
-  RegisterAndApplyTransformers(graph, rules_and_transformers);
-
-  op_to_count = CountOpsInGraph(graph);
-  // TODO: Add after checks.
-=======
+
   std::shared_ptr<Model> p_model;
   ASSERT_TRUE(Model::Load(model_uri, p_model).IsOK());
   Graph& graph = p_model->MainGraph();
@@ -435,26 +251,11 @@
   ASSERT_TRUE(op_to_count["MatMul"] == 0);
   ASSERT_TRUE(op_to_count["Add"] == 0);
   ASSERT_TRUE(op_to_count["Gemm"] == 1);
->>>>>>> 0158e37b
 }
 
 TEST(GraphTransformationTests, MatMulAddFusion_three_input) {
   string model_uri = MODEL_FOLDER + "matmul_add_fusion/3Input/model.onnx";
-  std::vector<std::string> rules_and_transformers = {"MatMulAddFusion"};
-
-<<<<<<< HEAD
-  // Check that transformations actually happen.
-  std::shared_ptr<Model> model;
-  ASSERT_TRUE(Model::Load(model_uri, model).IsOK());
-  Graph& graph = model->MainGraph();
-  std::map<std::string, int> op_to_count = CountOpsInGraph(graph);
-  // TODO: Add before checks.
-
-  RegisterAndApplyTransformers(graph, rules_and_transformers);
-
-  op_to_count = CountOpsInGraph(graph);
-  // TODO: Add after checks.
-=======
+
   std::shared_ptr<Model> p_model;
   ASSERT_TRUE(Model::Load(model_uri, p_model).IsOK());
   Graph& graph = p_model->MainGraph();
@@ -467,26 +268,11 @@
   ASSERT_TRUE(op_to_count["MatMul"] == 0);
   ASSERT_TRUE(op_to_count["Add"] == 0);
   ASSERT_TRUE(op_to_count["Gemm"] == 1);
->>>>>>> 0158e37b
 }
 
 TEST(GraphTransformationTests, Gemm_Relu_three_input) {
   string model_uri = MODEL_FOLDER + "matmul_add_fusion/3Input/gemm_relu.onnx";
-  std::vector<std::string> rules_and_transformers = {"GemmActivationFusion"};
-
-<<<<<<< HEAD
-  // Check that transformations actually happen.
-  std::shared_ptr<Model> model;
-  ASSERT_TRUE(Model::Load(model_uri, model).IsOK());
-  Graph& graph = model->MainGraph();
-  std::map<std::string, int> op_to_count = CountOpsInGraph(graph);
-  // TODO: Add before checks.
-
-  RegisterAndApplyTransformers(graph, rules_and_transformers);
-
-  op_to_count = CountOpsInGraph(graph);
-  // TODO: Add after checks.
-=======
+
   std::shared_ptr<Model> p_model;
   ASSERT_TRUE(Model::Load(model_uri, p_model).IsOK());
   Graph& graph = p_model->MainGraph();
@@ -497,20 +283,15 @@
 
   std::map<std::string, int> op_to_count = CountOpsInGraph(graph);
   ASSERT_TRUE(op_to_count["Relu"] == 0);
->>>>>>> 0158e37b
 }
 
 TEST(GraphTransformationTests, FuseConvBnAddMulFloat16) {
   string model_uri = MODEL_FOLDER + "fusion/fuse-conv-bn-add-mul-float16.onnx";
-  std::vector<std::string> rules_and_transformers = {"ConvBNFusion", "ConvMulFusion", "ConvAddFusion"};
 
   SessionOptions so;
   so.session_logid = "GraphTransformationTests.LoadModelToTransform";
   InferenceSession session_object{so, &DefaultLoggingManager()};
   ASSERT_TRUE(session_object.Load(model_uri).IsOK());
-<<<<<<< HEAD
-  session_object.AddCustomTransformerList(rules_and_transformers);
-=======
 
   std::shared_ptr<Model> p_model;
   ASSERT_TRUE(Model::Load(model_uri, p_model).IsOK());
@@ -522,7 +303,6 @@
   session_object.RegisterGraphTransformer(std::move(ConvMulFusion_transformer));
   session_object.RegisterGraphTransformer(std::move(ConvAddFusion_transformer));
 
->>>>>>> 0158e37b
   ASSERT_TRUE(session_object.Initialize().IsOK());
 
   NameMLValMap feeds;
