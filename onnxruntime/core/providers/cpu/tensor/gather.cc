--- conflicted
+++ resolved
@@ -4,7 +4,6 @@
 //https://github.com/onnx/onnx/blob/master/docs/Operators.md#Gather
 #include "core/providers/cpu/tensor/gather.h"
 #include "core/common/common.h"
-#include <omp.h>
 
 namespace onnxruntime {
 
@@ -48,10 +47,6 @@
     }
   }
 
-<<<<<<< HEAD
-
-=======
->>>>>>> 583631ad
 #ifdef USE_OPENMP
 #pragma omp parallel for
 #endif
@@ -72,7 +67,6 @@
     }
   }
 
-  // std::cout << "Thread No. = " << thread_num << std::endl;
   return Status::OK();
 }
 
