// Copyright (c) Microsoft Corporation. All rights reserved.
// Licensed under the MIT License.

#pragma once

#include "core/optimizer/graph_transformer.h"
#include "core/optimizer/rule_based_graph_transformer.h"
#include "core/optimizer/rewrite_rule.h"

namespace onnxruntime {

namespace transformer_utils {

/** Generates all predefined rules for this level.
   If rules_to_enable is not empty, it returns the intersection of predefined rules and rules_to_enable.
   TODO: This is visible for testing at the moment, but we should rather make it private. */
std::vector<std::unique_ptr<RewriteRule>> GenerateRewriteRules(TransformerLevel level,
                                                               const std::vector<std::string>* rules_to_enable = nullptr);

<<<<<<< HEAD
/** Generates all predefined rules for a specific level, and then creates a rule-based graph transformer and adds the rules to it.
    If rules_to_enable is not empty, adds to the transformer the intersection of predefined rules and rules_to_enable. */
std::unique_ptr<RuleBasedGraphTransformer> GenerateRuleBasedGraphTransformer(TransformerLevel level,
                                                                             const std::vector<std::string>* rules_to_enable);

/** A graph transformer along with the set of execution providers for which it will be applied. */
using TransformerProviderSet = std::pair<std::unique_ptr<GraphTransformer>, std::vector<std::string>>;

/** Generates all predefined (both rule-based and non-rule-based) transformers for this level.
    If transformers_and_rules_to_enable is not empty, it returns the intersection between the predefined transformers/rules 
	and the transformers_and_rules_to_enable. */
std::vector<TransformerProviderSet> GenerateTransformers(TransformerLevel level,
                                                         std::vector<std::string>* rules_and_transformers_to_enable = nullptr);

=======
/** Generates all predefined (both rule-based and non-rule-based) transformers for this level.
    If transformers_and_rules_to_enable is not empty, it returns the intersection between the predefined transformers/rules 
	and the transformers_and_rules_to_enable. */
std::vector<std::unique_ptr<GraphTransformer>> GenerateTransformers(TransformerLevel level,
                                                         std::vector<std::string>* rules_and_transformers_to_enable = nullptr);

>>>>>>> 0158e37b
/** Given a TransformerLevel, this method generates a name for the rule-based graph transformer of that level. */
std::string GenerateRuleBasedTransformerName(TransformerLevel level);

}  // namespace transformer_utils
}  // namespace onnxruntime<|MERGE_RESOLUTION|>--- conflicted
+++ resolved
@@ -17,29 +17,12 @@
 std::vector<std::unique_ptr<RewriteRule>> GenerateRewriteRules(TransformerLevel level,
                                                                const std::vector<std::string>* rules_to_enable = nullptr);
 
-<<<<<<< HEAD
-/** Generates all predefined rules for a specific level, and then creates a rule-based graph transformer and adds the rules to it.
-    If rules_to_enable is not empty, adds to the transformer the intersection of predefined rules and rules_to_enable. */
-std::unique_ptr<RuleBasedGraphTransformer> GenerateRuleBasedGraphTransformer(TransformerLevel level,
-                                                                             const std::vector<std::string>* rules_to_enable);
-
-/** A graph transformer along with the set of execution providers for which it will be applied. */
-using TransformerProviderSet = std::pair<std::unique_ptr<GraphTransformer>, std::vector<std::string>>;
-
-/** Generates all predefined (both rule-based and non-rule-based) transformers for this level.
-    If transformers_and_rules_to_enable is not empty, it returns the intersection between the predefined transformers/rules 
-	and the transformers_and_rules_to_enable. */
-std::vector<TransformerProviderSet> GenerateTransformers(TransformerLevel level,
-                                                         std::vector<std::string>* rules_and_transformers_to_enable = nullptr);
-
-=======
 /** Generates all predefined (both rule-based and non-rule-based) transformers for this level.
     If transformers_and_rules_to_enable is not empty, it returns the intersection between the predefined transformers/rules 
 	and the transformers_and_rules_to_enable. */
 std::vector<std::unique_ptr<GraphTransformer>> GenerateTransformers(TransformerLevel level,
                                                          std::vector<std::string>* rules_and_transformers_to_enable = nullptr);
 
->>>>>>> 0158e37b
 /** Given a TransformerLevel, this method generates a name for the rule-based graph transformer of that level. */
 std::string GenerateRuleBasedTransformerName(TransformerLevel level);
 
